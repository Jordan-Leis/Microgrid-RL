--- conflicted
+++ resolved
@@ -46,7 +46,6 @@
 
 seed: 0
 
-<<<<<<< HEAD
 inverter_max_kw: 40
 inverter_efficiency_curve:
   - {power: 0, efficiency: 0.9}
@@ -54,7 +53,6 @@
   - {power: 40, efficiency: 0.94}
 
 degradation_weight: 0.001 # maybe modify
-=======
 load_scenarios:
   rural_village_small:
     num_households: 10
@@ -73,5 +71,4 @@
     weekday_factor: 1.2
     weekend_factor: 0.5
     add_noise: true
-    noise_std: 0.04
->>>>>>> ea2a1595
+    noise_std: 0.04