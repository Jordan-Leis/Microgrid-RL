--- conflicted
+++ resolved
@@ -172,7 +172,6 @@
         self._t = 0
         self._soc = float(self.cfg["battery"]["soc_init_pct"])
         self._fuel = float(self.cfg["diesel"]["fuel_init_pct"])
-<<<<<<< HEAD
         # Reset genset state; allow immediate start if desired (honor min_off if configured)
         self._genset_on = False
         self._on_steps = 0
@@ -180,10 +179,6 @@
         self._off_steps = self.min_off_steps
         # Reset maintenance tracking
         self._total_operation_hours = 0.0
-=======
-        self.battery_cycle_kwh = 0.0
-        self._soc_history = [self._soc]
->>>>>>> 1b079fbd
         return self._obs(), {}
 
     def step(self, action):
@@ -405,7 +400,6 @@
             "liters_used": liters_used,
             "soc": self._soc,
             "fuel": self._fuel,
-<<<<<<< HEAD
             "genset_on": bool(self._genset_on),
             "diesel_load_frac": float(frac),
             "diesel_liters_per_kwh": float(lpkwh) if self._genset_on else 0.0,
@@ -413,9 +407,6 @@
             "refueled_liters": float(refueled_liters),
             "refuel_cost": float(refuel_cost),
             "maintenance_cost": float(maintenance_cost),
-=======
-            "battery_cycle_kwh": self.battery_cycle_kwh,
->>>>>>> 1b079fbd
         }
 
         # ------------------ Equivalent full cycles ------------------ #
