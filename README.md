--- conflicted
+++ resolved
@@ -10,8 +10,5 @@
 python scripts/train_sac.py --lat -1.2921 --lon 36.8219 --days 180
 ```
 ## Contributors
-<<<<<<< HEAD
- - Taha Subzwari
-=======
-- Siri Sujay
->>>>>>> 38b3e967
+- Taha Subzwari
+- Siri Sujay