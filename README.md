--- conflicted
+++ resolved
@@ -9,13 +9,9 @@
 python scripts/download_nasa_power.py --lat -1.2921 --lon 36.8219 --start 2024-01-01 --end 2024-12-31 --out data/raw/nairobi_2024.csv
 python scripts/train_sac.py --lat -1.2921 --lon 36.8219 --days 180
 ```
-<<<<<<< HEAD
 
 ## Contributors
-Julian Bauer-Kong
-=======
-## Contributors
+- Julian Bauer-Kong
 - Cilo Zhou
 - Taha Subzwari
 - Siri Sujay
->>>>>>> 1b079fbd
