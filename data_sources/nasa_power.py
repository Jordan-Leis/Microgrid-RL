# data_sources/nasa_power.py
from __future__ import annotations

import os
import io
import hashlib
from typing import Optional, List

import pandas as pd
import requests

# >>>> New: zoneinfo for robust timezone handling
from zoneinfo import ZoneInfo

CACHE_DIR = os.path.join("data", "cache")
os.makedirs(CACHE_DIR, exist_ok=True)


def _cache_path(
    lat: float,
    lon: float,
    start: str,
    end: str,
    parameters: str,
    tz: Optional[str],
) -> str:
    key = f"{lat:.5f}_{lon:.5f}_{start}_{end}_{parameters}_{tz or 'none'}".encode("utf-8")
    h = hashlib.sha256(key).hexdigest()[:16]
    return os.path.join(CACHE_DIR, f"nasa_power_hourly_{h}.csv")


def _find_header_index(lines: List[str]) -> int:
    """
    POWER CSVs include a preamble with comments and sometimes plain-text lines
    not prefixed by '#'. Find the first line that looks like a CSV header.
    """
    for i, line in enumerate(lines):
        if "," not in line:
            continue
        u = line.upper()
        has_date = "DATE" in u
        has_ymd = ("YEAR" in u or "YYYY" in u) and ("MO" in u or "MM" in u) and ("DY" in u or "DD" in u)
        has_hour = any(tok in u for tok in ["HOUR", "HR"])
        if (has_date and has_hour) or (has_ymd and has_hour):
            return i
    # As a last resort, return the first comma line
    for i, line in enumerate(lines):
        if "," in line:
            return i
    raise ValueError("Could not find a CSV header line in NASA POWER response.")


def _find_hour_col(columns: List[str]) -> str:
    for c in ("HOUR", "HR", "Hour", "hour", "hr", "UTC"):
        if c in columns:
            return c
    raise KeyError(f"No hour column found. Got columns: {columns[:10]}...")


def _build_datetime(df: pd.DataFrame) -> pd.Series:
    """
    Build a UTC datetime from typical POWER date/hour columns.
    """
    cols = set(df.columns)

    if "DATE" in cols:
        date_str = df["DATE"].astype(str).str.slice(0, 8)
    elif {"YEAR", "MO", "DY"}.issubset(cols):
        y = df["YEAR"].astype(int).astype(str).str.zfill(4)
        m = df["MO"].astype(int).astype(str).str.zfill(2)
        d = df["DY"].astype(int).astype(str).str.zfill(2)
        date_str = y + m + d
    elif {"YYYY", "MM", "DD"}.issubset(cols):
        y = df["YYYY"].astype(int).astype(str).str.zfill(4)
        m = df["MM"].astype(int).astype(str).str.zfill(2)
        d = df["DD"].astype(int).astype(str).str.zfill(2)
        date_str = y + m + d
    else:
        raise KeyError(f"Could not find date fields. Columns: {list(df.columns)[:12]}")

    hour_col = _find_hour_col(list(df.columns))
    hours = pd.to_numeric(df[hour_col], errors="coerce").fillna(0).astype(int)
    hours = hours % 24  # normalize 1..24 → 0..23
    # >>>> Make UTC tz-aware here
    dt = pd.to_datetime(date_str, format="%Y%m%d") + pd.to_timedelta(hours, unit="h")
    return dt.dt.tz_localize("UTC")


# >>>> New helper: reindex hourly and fill gaps
def _fill_hourly_gaps(df: pd.DataFrame) -> pd.DataFrame:
    full_index = pd.date_range(
        start=df.index.min(),
        end=df.index.max(),
        freq="H",
        tz=df.index.tz,
    )
    df = df.reindex(full_index)
    num_cols = df.select_dtypes(include="number").columns
    df[num_cols] = df[num_cols].interpolate(method="linear", limit_direction="both")
    return df


def fetch_power_hourly(
    lat: float,
    lon: float,
    start: str,
    end: str,
    parameters: str = "ALLSKY_SFC_SW_DWN,CLRSKY_SFC_SW_DWN,T2M",
    tz: Optional[str] = None,
    timeout: int = 60,
) -> pd.DataFrame:
    """
    Fetch hourly NASA POWER data and return a tidy DataFrame with:
        index: local time (if tz provided) and continuous hourly steps
        columns: [<requested parameters> , hour_of_day]

    Handles:
    - Local timezone conversion and hour_of_day calculation
    - Gap filling by linear interpolation
    - Cache reuse
    """
    cache = _cache_path(lat, lon, start, end, parameters, tz)
    if os.path.exists(cache):
        # >>>> Read cached file as time-indexed DF
        cached = pd.read_csv(cache, parse_dates=["datetime"])
        cached = cached.set_index(pd.to_datetime(cached["datetime"]))
        cached = cached.drop(columns=["datetime"])
        # ensure tz info if available
        if tz:
            cached.index = cached.index.tz_localize(tz)
        return cached

    base = "https://power.larc.nasa.gov/api/temporal/hourly/point"
    payload = {
        "parameters": parameters,
        "community": "RE",
        "longitude": lon,
        "latitude": lat,
        "start": start.replace("-", ""),
        "end": end.replace("-", ""),
        "format": "CSV",
    }
    r = requests.get(base, params=payload, timeout=timeout)
    r.raise_for_status()

<<<<<<< HEAD
    text = r.text.replace("\r\n", "\n")
    lines = text.splitlines()
    hdr_idx = _find_header_index(lines)
    clean_csv = "\n".join(lines[hdr_idx:])

    df = pd.read_csv(io.StringIO(clean_csv))
    df.columns = [c.strip() for c in df.columns]

=======
    # Validate we actually received CSV; if not, surface a helpful error
    content_type = (r.headers.get("Content-Type") or "").lower()
    if "csv" not in content_type:
        # Some API errors may still return 200 with HTML/JSON; try to extract message
        detail = None
        try:
            detail = r.json()
        except Exception:
            # Fallback: first 500 chars of text body
            detail = r.text[:500]
        raise RuntimeError(
            f"NASA POWER returned non-CSV response (Content-Type: {content_type or 'unknown'}). Details: {detail}"
        )

    # POWER CSV has many comment/header lines starting with '#'. In some cases
    # pandas' C engine struggles to auto-detect the header when comments and
    # preamble vary. Normalize by stripping comment/blank lines, then parse with
    # the python engine for robustness.
    text = r.text
    # Strip UTF-8 BOM if present
    if text and text[0] == "\ufeff":
        text = text.lstrip("\ufeff")

    lines = [ln for ln in text.splitlines() if ln and not ln.lstrip().startswith("#")]
    if not lines:
        raise RuntimeError("Received empty CSV after removing comment lines from NASA POWER response")

    # Detect header line: look for DATE or YEAR/MO/DY variants; otherwise use
    # the first row that appears tabular (same number of fields as following row)
    header_idx = None
    for i, ln in enumerate(lines):
        toks = [t.strip().strip('"').upper() for t in ln.split(",")]
        has_date = "DATE" in toks
        has_ymd = ("YEAR" in toks or "YYYY" in toks) and ("MO" in toks or "MM" in toks) and ("DY" in toks or "DD" in toks)
        if has_date or has_ymd:
            header_idx = i
            break

    if header_idx is None:
        # Fallback: basic heuristic based on stable field counts
        for i in range(len(lines) - 2):
            c0 = lines[i].count(",")
            c1 = lines[i + 1].count(",")
            c2 = lines[i + 2].count(",")
            if c0 > 0 and c0 == c1 == c2:
                header_idx = i
                break

    if header_idx is None:
        raise RuntimeError("Could not locate CSV header in NASA POWER response after removing comments")

    csv_str = "\n".join(lines[header_idx:])
    df = pd.read_csv(io.StringIO(csv_str), engine="python")

>>>>>>> d0500aa0
    # Build UTC datetime
    dt = _build_datetime(df)
    df = df.set_index(dt)

    # Keep only requested params that actually exist
    requested = [p.strip() for p in parameters.split(",") if p.strip()]
    present = [c for c in requested if c in df.columns]
    if not present:
        raise ValueError(
            f"None of requested parameters {requested} found. "
            f"Columns: {df.columns.tolist()[:12]}"
        )
    df = df[present]

    # >>>> Convert to local tz if provided
    if tz:
        tzinfo = ZoneInfo(tz)
        df = df.tz_convert(tzinfo)

    # >>>> Fill missing hourly rows
    df = _fill_hourly_gaps(df)

    # >>>> Add hour_of_day feature in local time
    df["hour_of_day"] = df.index.hour

    # >>>> Save to cache with datetime column for portability
    out = df.copy()
    out.reset_index(inplace=True)
    out.rename(columns={"index": "datetime"}, inplace=True)
    out.to_csv(cache, index=False)

    return df<|MERGE_RESOLUTION|>--- conflicted
+++ resolved
@@ -143,16 +143,6 @@
     r = requests.get(base, params=payload, timeout=timeout)
     r.raise_for_status()
 
-<<<<<<< HEAD
-    text = r.text.replace("\r\n", "\n")
-    lines = text.splitlines()
-    hdr_idx = _find_header_index(lines)
-    clean_csv = "\n".join(lines[hdr_idx:])
-
-    df = pd.read_csv(io.StringIO(clean_csv))
-    df.columns = [c.strip() for c in df.columns]
-
-=======
     # Validate we actually received CSV; if not, surface a helpful error
     content_type = (r.headers.get("Content-Type") or "").lower()
     if "csv" not in content_type:
@@ -207,7 +197,6 @@
     csv_str = "\n".join(lines[header_idx:])
     df = pd.read_csv(io.StringIO(csv_str), engine="python")
 
->>>>>>> d0500aa0
     # Build UTC datetime
     dt = _build_datetime(df)
     df = df.set_index(dt)
